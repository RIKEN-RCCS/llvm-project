--- conflicted
+++ resolved
@@ -2116,15 +2116,9 @@
   /// Register allocation for software pipelined loops.
   /// \param [in] tmi Information for the SwplTransformMIR
   /// \param [in] MF MachineFunction
-<<<<<<< HEAD
   virtual bool physRegAllocLoop(SwplTransformedMIRInfo *tmi,
-                                const MachineFunction &MF) const {
+                                MachineFunction &MF) const {
     return true;
-=======
-  virtual void physRegAllocLoop(SwplTransformedMIRInfo *tmi,
-                                MachineFunction &MF) const {
-    return;
->>>>>>> 5cf03183
   }
 
 private:
