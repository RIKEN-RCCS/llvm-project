--- conflicted
+++ resolved
@@ -272,14 +272,8 @@
     const auto *pipes = SWPipeliner::STM->getPipelines( *(inst->getMI()) );
     unsigned num_pattern = pipes->size();
 
-<<<<<<< HEAD
-    for(auto pipeline : *pipes ) {
-      auto ResourcesSize = pipeline->resources.size();
-      for(unsigned i=0; i<ResourcesSize; i++) {
-=======
     for(auto *pipeline : *pipes ) {
       for(unsigned i=0; i<pipeline->resources.size(); i++) {
->>>>>>> 41a8e8db
         StmResourceId resource = pipeline->resources[i];
 
         // どの資源パターンが使用されるかはわからないため、
