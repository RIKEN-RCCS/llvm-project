--- conflicted
+++ resolved
@@ -477,7 +477,7 @@
   if (DebugDumpLsDdg) {
     lsddg->print();
   }
-  SwplPlan* lsplan = SwplPlan::generateLsPlan(*lsddg);
+  SwplPlan* lsplan = SwplPlan::generateLsPlan(*lsddg, liveOutReg);
 
   if ( OptionDumpLsPlan ) {
     lsplan->dump( dbgs() );
@@ -489,18 +489,18 @@
     LS::VtoV KStar;
     G.greedyK(LS::FLOAT_TYPE, KStar);
     LS::EdgeList AddEdges;
-    bool Result = G.serialize(LS::FLOAT_TYPE, KStar, LsMaxFReg, AddEdges);
+    bool Result = G.serialize(LS::FLOAT_TYPE, KStar, SWPipeliner::LsMaxFReg, AddEdges);
     ORE->emit([&]() {
       return MachineOptimizationRemarkAnalysis(DEBUG_TYPE, "LocalScheduler", L.getStartLoc(), L.getHeader())
              << "Adding " << ore::NV("Edges", AddEdges.size()) << " dependencies as a result of adjusting registers.";
     });
-    if (LsDebugRegAdjustment) dbgs() << "ls-reg-adjustment:" << Result << ", add edges:" << AddEdges.size() << "\n";
+    if (OptionLsDebugRegAdjustment) dbgs() << "ls-reg-adjustment:" << Result << ", add edges:" << AddEdges.size() << "\n";
     if (AddEdges.size()) {
       auto* ddgG=lsddg->getGraph();
       for (auto& P:AddEdges) {
         auto *E=ddgG->createEdge(*(P.first->get()), *(P.second->get()));
         lsddg->setDelay(*E, 1);
-        if (LsDebugRegAdjustment) {
+        if (OptionLsDebugRegAdjustment) {
           dbgs() << "add edge for reg-adjustment:\n"
                  << "### from:" << *(P.first->get()->getMI())
                  << "### to  :" << *(P.second->get()->getMI());
@@ -598,57 +598,7 @@
   } while ( redo );
 
   if (SWPLApplicationFailure && llvm::enableLS()) {
-<<<<<<< HEAD
-    // LS
-    
-    // Convert DDG
-    LsDdg *lsddg = LsDdg::convertDdgForLS(ddg);
-    if (DebugDumpLsDdg) {
-      lsddg->print();
-    }
-
-    SwplPlan* lsplan = SwplPlan::generateLsPlan(*lsddg, liveOutReg);
-
-    if ( OptionDumpLsPlan ) {
-      lsplan->dump( dbgs() );
-    }
-
-    if (OptionLSRegAdjustment) {
-      LS::VertexMap forDelete;
-      LS::Graph G(*lsddg, forDelete);
-      LS::VtoV KStar;
-      G.greedyK(LS::FLOAT_TYPE, KStar);
-      LS::EdgeList AddEdges;
-      bool Result = G.serialize(LS::FLOAT_TYPE, KStar, SWPipeliner::LsMaxFReg, AddEdges);
-      ORE->emit([&]() {
-        return MachineOptimizationRemarkAnalysis(DEBUG_TYPE, "LocalScheduler", L.getStartLoc(), L.getHeader())
-               << "Adding " << ore::NV("Edges", AddEdges.size()) << " dependencies as a result of adjusting registers.";
-      });
-      if (OptionLsDebugRegAdjustment) dbgs() << "ls-reg-adjustment:" << Result << ", add edges:" << AddEdges.size() << "\n";
-      if (AddEdges.size()) {
-        auto* ddgG=lsddg->getGraph();
-        for (auto& P:AddEdges) {
-          auto *E=ddgG->createEdge(*(P.first->get()), *(P.second->get()));
-          lsddg->setDelay(*E, 1);
-          if (OptionLsDebugRegAdjustment) {
-            dbgs() << "add edge for reg-adjustment:\n"
-                   << "### from:" << *(P.first->get()->getMI())
-                   << "### to  :" << *(P.second->get()->getMI());
-          }
-        }
-      }
-      for (auto &T:forDelete) delete T.second;
-    }
-
-    SwplTransformMIR tran(*MF, *lsplan, liveOutReg);
-    tran.transformMIR4LS();
-
-    SwplPlan::destroy(lsplan);
-    LsDdg::destroy(lsddg);
-    Changed = true;
-=======
     Changed = localscheduler(L, liveOutReg, ddg);
->>>>>>> 0f2d4814
   }
 
   min_ii_for_retry = 0;
