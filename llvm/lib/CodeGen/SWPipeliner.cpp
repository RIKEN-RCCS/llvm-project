--- conflicted
+++ resolved
@@ -62,15 +62,13 @@
 static cl::opt<int> OptionRealFetchWidth("swpl-real-fetch-width",cl::init(4), cl::ReallyHidden);
 static cl::opt<int> OptionVirtualFetchWidth("swpl-virtual-fetch-width",cl::init(4), cl::ReallyHidden);
 
-<<<<<<< HEAD
+static cl::opt<unsigned> OptionMaxInstNum("swpl-max-inst-num",cl::init(500), cl::ReallyHidden);
+static cl::opt<unsigned> OptionMaxMemNum("swpl-max-mem-num",cl::init(400), cl::ReallyHidden);
+
 static cl::opt<bool> OptionLSRegAdjustment("ls-reg-adjustment", cl::init(false), cl::ReallyHidden);
 static cl::opt<bool> LsDebugRegAdjustment("ls-debug-reg-adjustment", cl::init(false), cl::ReallyHidden);
 static cl::opt<int> LsMaxIReg("ls-max-ireg", cl::init(29), cl::ReallyHidden);
 static cl::opt<int> LsMaxFReg("ls-max-freg", cl::init(32), cl::ReallyHidden);
-=======
-static cl::opt<unsigned> OptionMaxInstNum("swpl-max-inst-num",cl::init(500), cl::ReallyHidden);
-static cl::opt<unsigned> OptionMaxMemNum("swpl-max-mem-num",cl::init(400), cl::ReallyHidden);
->>>>>>> a0d11130
 
 namespace llvm {
 
@@ -549,7 +547,12 @@
     if (DebugDumpLsDdg) {
       lsddg->print();
     }
-<<<<<<< HEAD
+    SwplPlan* lsplan = SwplPlan::generateLsPlan(*lsddg);
+
+    if ( OptionDumpLsPlan ) {
+      lsplan->dump( dbgs() );
+    }
+
     if (OptionLSRegAdjustment) {
       LS::VertexMap forDelete;
       LS::Graph G(*lsddg, forDelete);
@@ -575,18 +578,9 @@
       for (auto &T:forDelete) delete T.second;
     }
 
-
-    LsDdg::destroy(lsddg);
-=======
-    SwplPlan* lsplan = SwplPlan::generateLsPlan(*lsddg);
->>>>>>> a0d11130
-
-    if ( OptionDumpLsPlan ) {
-      lsplan->dump( dbgs() );
-    }
-
     SwplTransformMIR tran(*MF, *lsplan, liveOutReg);
     tran.transformMIR4LS();
+
     LsDdg::destroy(lsddg);
     Changed = true;
   }
