--- conflicted
+++ resolved
@@ -21,19 +21,11 @@
 #include "llvm/InitializePasses.h"
 
 #include "SWPipeliner.h"
-<<<<<<< HEAD
 #include "SwplScheduling.h"
-#include "SwplScr.h"
 #include "SwplTransformMIR.h"
-=======
-#include "SwplPlan.h"
-//#include "SwplTransformMIR.h"
->>>>>>> e44796c0
 #include "llvm/Support/FormatVariadic.h"
-
 #include "llvm/IR/Constants.h"
 #include "llvm/Support/raw_ostream.h"
-
 #include "llvm/CodeGen/MachineFunction.h"
 #include "llvm/ADT/DenseSet.h"
 #include "llvm/Support/FileSystem.h"
@@ -3160,1084 +3152,4 @@
     delete reg;
   }
   deleteNewBodyMBB();
-}
-
-
-//------------------------------------------------------------------------------------------------------------
-
-namespace llvm {
-  class SwplScr;
-  class SwplPlan;
-  class SwplReg;
-  class SwplLoop;
-  class SwplInst;
-  class SwplMem;
-  struct SwplTransformedMIRInfo;
-}
-
-//using namespace llvm;
-#define DEBUG_TYPE_SWPL "aarch64-swpipeliner"
-
-static cl::opt<std::string> ImportPlan("swpl-plan-import", cl::init(""), cl::ReallyHidden);
-static cl::opt<std::string> ExportPlan("swpl-plan-export", cl::init(""), cl::ReallyHidden);
-static cl::opt<int> DumpMIR("swpl-debug-dump-mir",cl::init(0), cl::ReallyHidden);
-static cl::opt<bool> DisableRemoveUnnecessaryBR("swpl-disable-rm-br", cl::init(false), cl::ReallyHidden);
-
-
-bool SwplTransformMIR::transformMIR() {
-  bool updated=false;
-  size_t n_body_inst = Loop.getSizeBodyInsts();
-  size_t n_body_real_inst=Loop.getSizeBodyRealInsts();
-  SwplScr SCR(*(Loop.getML()));
-  static bool first=true;
-  if (first) {
-    first=false;
-    if (!ImportPlan.empty()) importPlan();
-    if (!ExportPlan.empty()) exportPlan();
-  }
-
-  if (DumpMIR & (int)BEFORE) dumpMIR(BEFORE);
-  if (DumpMIR & (int)SLOT_BEFORE) dumpMIR(SLOT_BEFORE);
-
-  /// (1) convertPlan2MIR()でSwplPlanの情報をTMIに移し変える
-  convertPlan2MIR();
-  if (TMI.isNecessaryTransformMIR()){
-    updated=true;
-
-    /// 物理レジスタを割り付ける
-    //if (!SWPipeliner::STM->isDisableRegAlloc())
-    if (SWPipeliner::STM->isEnableRegAlloc()) {
-      if (!SWPipeliner::TII->SwplRegAlloc(&TMI, MF)) {
-        // 割付失敗
-        return false;
-      }
-
-    }
-
-    /// (2) SwplTransformedMIRInfo::isNecessaryTransformMIR()であれば\n
-    /// (2-1) SwplScr::prepareCompensationLoop()でループの外を変形する
-    SCR.prepareCompensationLoop(TMI);
-    /// (2-2) transformKernel()でループの中を変形する
-    transformKernel();
-    /// (2-3) SwplLoop::deleteNewBodyMBB() データ抽出で生成したMBBを削除する
-    Loop.deleteNewBodyMBB();
-    /// TMI.misをリセットする(misで指しているMIRは削除済のため)
-    TMI.mis.clear();
-    /// (2-4) postTransformKernel() Check1,Check2合流点でPHIを生成する
-    postTransformKernel();
-    if (DumpMIR) {
-      dbgs() << "** SwplTransformedMIRInfo begin **\n";
-      TMI.print();
-      dbgs() << "** SwplTransformedMIRInfo end   **\n";
-      if (DumpMIR & (int)AFTER) dumpMIR(AFTER);
-    }
-
-    /// (2-5) convert2SSA() SSA形式に変換する
-    convert2SSA();
-    if (DumpMIR & (int)AFTER_SSA) dumpMIR(AFTER_SSA);
-    if (!DisableRemoveUnnecessaryBR) {
-      /// (2-6) SwplScr::postSSA() 不要な分岐を削除する("-swpl-disable-rm-br"が指定されていなければ)
-      SCR.postSSA(TMI);
-      if (DumpMIR & (int)LAST) dumpMIR(LAST);
-    }
-
-    /// (2-7) Count the number of COPY in the kernel loop
-    countKernelCOPY();
-
-    /// (2-8) outputLoopoptMessage() SWPL成功の最適化messageを出力する
-    outputLoopoptMessage(n_body_real_inst);
-  }
-
-  if (SWPipeliner::isDebugOutput()) {
-    /// (3) "-swpl-debug"が指定されている場合は、デバッグ情報を出力する
-    if (TMI.isNecessaryTransformMIR()){
-      dbgs()  << formatv(
-              "        :\n"
-              "        : Loop is software pipelined. (ii={0}, kernel={1} cycles, prologue,epilogue ={2} cycles)\n"
-              "        :      IPC (initial={3}, real={4}, rate={5:P})\n"
-              "        :      = Instructions({6})/II({7})\n"
-              "        :      Virtual inst:({8})\n"
-              "        :\n",
-              /* 0 */ (int)TMI.iterationInterval,
-              /* 1 */ (int)(TMI.iterationInterval * TMI.nVersions),
-              /* 2 */ (int)(TMI.iterationInterval * (TMI.nCopies - TMI.nVersions)),
-              /* 3 */ (float)n_body_real_inst / (float)TMI.minimumIterationInterval,
-              /* 4 */ (float)n_body_real_inst / (float)TMI.iterationInterval,
-              /* 5 */ (float)TMI.minimumIterationInterval / (float)TMI.iterationInterval,
-              /* 6 */ (int)n_body_real_inst,
-              /* 7 */ (int)TMI.iterationInterval,
-              /* 8 */ (int)(n_body_inst - n_body_real_inst));
-    } else {
-      dbgs() <<
-              "        :\n"
-              "        : Swpl kernel is not generated because of shortage of iteration.\n"
-              "        :\n";
-    }
-  }
-  return updated;
-}
-
-/// KERNELの分岐言の比較に用いる制御変数のversionを決定する
-/// \details
-/// - どの制御変数を選んでも構わないが,KERNELの最後にくるものを選択する.
-/// - 制御変数のversionを定義するsub言のSlotを計算して取得する.
-/// - 上から数えて一つ目のsubを0番目としてあつかう.
-size_t SwplTransformMIR::chooseCmpIteration(size_t bandwidth, size_t slot) {
-  size_t i, initial_cycle, cycle, iteration;
-  initial_cycle = slot / SWPipeliner::FetchBandwidth;
-  /* EPILOGUEから逆向きに探索を始め,最初にKERNELのcycleの範囲に入るものを返却する*/
-  for (i = 0; i <= TMI.nCopies - 1; ++i) {
-    iteration = TMI.nCopies - 1 - i;
-    cycle = initial_cycle + TMI.iterationInterval * iteration;
-    if (cycle < TMI.prologEndIndx/bandwidth + (TMI.kernelEndIndx - TMI.prologEndIndx)/bandwidth) {
-      return iteration;
-    }
-  }
-  llvm_unreachable ("");
-  return iteration;
-}
-
-/// SwplRegのversionからRegisterへのmapを構成する.
-/// \details
-///   SWPLがkernelを展開する際のSwplRegに割り当てるRegisterを決定する.
-///   もともとのループで使用していたRegisterが version == n_versions-1 に
-///   対応するようにmapを生成する.
-///   ただし,phi instの定義するSwplRegのみversion == 0にoriginal Registerが対応する.
-/// - phi instの定義するSwplRegについて
-/// ```
-///     def = φ(out, use) において
-///     (def, 0) = [original vreg] = (use, n_versions - 1);
-///     1 <= i < n_versions のとき (def, version) = (use, version - 1);
-/// ```
-/// - 他のSwplReg
-///     他の SwplReg は全てバージョン毎に新しい Register を割り当てる。
-///     ただし、同じ Register を割り当てなければならない SwplReg についての考慮も必要。
-///     例えば$x0,$nzcvなどは同じoriginalなRegisterを割り当てる必要がある.
-/// - 割り当てるversionについて
-///     Registerに関してはversion == n_version -1 において,
-///     original Registerへ定義がなされるようにversionを設定する.
-///       入口busyの解決の為には,prologでmoveを出す.
-///       出口busyの解決の為には,epilogの最後の定義をoriginal Registerに行なうため,
-///       version == n_version - 1がEPILOGの最後のversionになるよう展開する.
-void SwplTransformMIR::constructVRegMap(size_t n_versions) {
-
-  SmallSet<Register, 32> defined_vreg;
-  /* phi instに関して*/
-  for (auto* inst: Loop.getPhiInsts()){
-
-    auto &def_reg=inst->getDefRegs(0);
-    prepareVRegVectorForReg(&def_reg, n_versions);
-
-    /* (def, 0) = [original vreg] = (use, n_versions - 1);
-     * def_regのversion == 0はphi instの定義の参照
-     * use_regのversion == n_versions -1 はphi instで参照される
-     */
-    const auto &use_reg=inst->getPhiUseRegFromIn();
-    prepareVRegVectorForReg(&use_reg, n_versions);
-    /*
-     * phiのuse_reg  == original_vregを定義しているのは,
-     * use_regのversion == n_versions - 1 としてsetする.
-     */
-    setVReg(&use_reg, n_versions - 1, use_reg.getReg());
-    defined_vreg.insert(use_reg.getReg());
-  }
-
-  /* bodyで定義されるvregに関してmapを構成する*/
-  for (const auto* inst: Loop.getBodyInsts()) {
-    for (const auto* def_reg: inst->getDefRegs()) {
-      if (VRegMap.count(def_reg)==0) {
-        Register original_vreg = def_reg->getReg();
-        prepareVRegVectorForReg(def_reg, n_versions);
-
-        /* vgatherなどでoriginal_vregはNoRegがありうる*/
-        if (!original_vreg.isValid()) { continue; }
-
-        if (defined_vreg.count(original_vreg)==0) {
-          /* original_vregへdefするversionは,上記のphi instと併せて全てsetする*/
-          setVReg(def_reg, n_versions - 1, original_vreg);
-          defined_vreg.insert(original_vreg);
-        }
-      }
-    }
-  }
-}
-
-const SwplReg*
-SwplTransformMIR::controlVReg2RegInLoop(const SwplInst **updateInst) {
-  auto &map=Loop.getOrgMI2NewMI();
-  const auto *update=map[TMI.updateDoVRegMI];
-  /// データ抽出でレジスタを書き換えているため、オリジナルMIRでの誘導変数(Register)から変換後のRegisterを取得する。
-
-  /// (1) レジスタ同士の変換はできないため、（誘導変数更新MIRである）UpdateDoVRegMIの変換後MIRを取得し、そのOP1を利用する
-  TMI.nonSSAOriginalDoVReg =update->getOperand(1).getReg();
-  const auto *copy=map[TMI.initDoVRegMI];
-  assert(copy->getOpcode()==TargetOpcode::COPY);
-  TMI.nonSSAOriginalDoInitVar=copy->getOperand(1).getReg();
-
-  //LLVM_DEBUG(dbgs() << "updateDoVRegMI:" << *(TMI.updateDoVRegMI));
-  //LLVM_DEBUG(dbgs() << "map(updateDoVRegMI):" << *update);
-  /// (2) 取得した誘導変数更新MIRから、対応するSwplInst探し、定義SwplRegを取得し返却する。
-  for (auto I=Loop.getSizeBodyInsts(); I>0; I--) {
-    const auto &inst = Loop.getBodyInst (I-1);
-    if (inst.getMI()!=update) continue;
-    *updateInst=&inst;
-    auto &reg=inst.getDefRegs(0);
-    return &reg;
-  }
-  llvm_unreachable ("");
-  return nullptr;
-}
-
-void SwplTransformMIR::convertPlan2MIR() {
-  /**
-   * min_n_iterations:
-   *  kernelを繰り返す為に必要なループ制御変数の値\n
-   *  もともとの回転数ではなくループ制御変数に関する値である為,
-   *  cmp_iterationに応じて値が変わる事に注意.
-   */
-  size_t min_n_iterations;
-  size_t do_vreg_versions;
-  /**
-   * cmp_iteration:
-   * kernelに展開したループ制御変数の比較言の内, 最終的なkernelの比較言に採用した回転数の順番を表す.\n
-   * 実行する回転数に影響はせず,分岐定数に影響する.
-   * 0 <= cmp_iteration <= n_versions-1 が成立する
-   */
-  size_t cmp_iteration;
-
-  SwplScr SCR(*Loop.getML());
-  size_t bandwidth = SWPipeliner::FetchBandwidth;
-
-  /// (1) SwplScr::findBasicInductionVariable():元のループの制御変数に関する情報の取得
-  ///  制御変数の初期値を見つける
-  if (!SCR.findBasicInductionVariable (TMI)) {
-    llvm_unreachable ("SwplScr::findBasicInductionVariable() returned false");
-    return;
-  }
-
-  /// (2) planによる展開数の決定
-  TMI.minimumIterationInterval = Plan.getMinimumIterationInterval();
-  TMI.iterationInterval = Plan.getIterationInterval();
-  TMI.nVersions = Plan.getNRenamingVersions();
-  TMI.nCopies   = Plan.getNIterationCopies();
-  TMI.requiredKernelIteration  = TMI.nCopies;
-  /// (3) 展開後の回転数の情報を更新
-  if (TMI.isIterationCountConstant) {
-    size_t kernel_available_iteration;
-    if (TMI.originalKernelIteration >= TMI.requiredKernelIteration) {
-      kernel_available_iteration
-              =
-          TMI.originalKernelIteration - (TMI.requiredKernelIteration - TMI.nVersions);
-      TMI.transformedKernelIteration = kernel_available_iteration/ TMI.nVersions;
-      TMI.transformedModIteration    =
-          TMI.originalKernelIteration -
-          TMI.transformedKernelIteration * TMI.nVersions
-              - (TMI.nCopies - TMI.nVersions);
-      assert (TMI.transformedKernelIteration >= 1);
-    } else {
-      TMI.transformedKernelIteration = 0;
-      TMI.transformedModIteration    = TMI.originalKernelIteration;
-    }
-  }
-
-  /// (4) outputNontunedMessage(): デバッグメッセージを出力
-  outputNontunedMessage();
-
-  /// (5) 各部分(prolog/kernel/epilog)のMIRの範囲を計算する
-  TMI.prologEndIndx
-          = (TMI.nCopies - TMI.nVersions) * TMI.iterationInterval * bandwidth;
-  TMI.kernelEndIndx
-          =
-      TMI.nVersions * TMI.iterationInterval * bandwidth + TMI.prologEndIndx;
-  TMI.epilogEndIndx
-          = (TMI.nCopies - TMI.nVersions) * TMI.iterationInterval * bandwidth +
-      TMI.kernelEndIndx;
-
-  const SwplInst *update=nullptr;
-  /// (6) controlVReg2RegInLoop(): 分岐用のDO制御変数を獲得
-  const auto* induction_reg = controlVReg2RegInLoop(&update);
-
-  const auto* def_inst = update;
-  /// (7) chooseCmpIteration(): 分岐用のDO制御変数を更新する命令を獲得
-  cmp_iteration = chooseCmpIteration (bandwidth, relativeInstSlot(def_inst));
-
-  /// (8) kernelを繰り返すのに必要な元のループ回転数の計算
-  min_n_iterations = TMI.nCopies + (TMI.nVersions - (cmp_iteration + 1)) ;
-  /// (9) 分岐言と更新言を考慮して誘導変数と比較できる値へ換算
-  TMI.expansion = TMI.coefficient * min_n_iterations + TMI.minConstant;
-
-  /// (10) constructVRegMap(): SwplRegとRegisterのMapを用意
-  constructVRegMap(TMI.nVersions);
-  /// (11) prepareMIs(): 展開用の言の生成
-  prepareMIs();
-
-  /// (12) getVReg() Do制御変数の新レジスタを取得
-  do_vreg_versions = (cmp_iteration +
-                     shiftConvertIteration2Version(
-                                         TMI.nVersions, TMI.nCopies)) %
-                    TMI.nVersions ;
-
-  TMI.doVReg = getVReg(*induction_reg, do_vreg_versions);
-
-  assert (TMI.coefficient > 0);
-//  assert (min_n_iterations >= 2);
-}
-
-MachineInstr *SwplTransformMIR::createMIFromInst(const SwplInst &inst, size_t version) {
-
-  /// (1) 引数：instを元に、MachineInstrを生成する
-  const auto*org_MI = inst.getMI();  /* オリジナル */
-  assert(org_MI);
-  auto *new_MI=MF.CloneMachineInstr(org_MI); /* コピー */
-  //LLVM_DEBUG(dbgs() << "SwplTransformMIR::createMIFromInst() begin\n");
-  //LLVM_DEBUG(dbgs() << "before vwesion:" << version << " new_MI:" << *new_MI
-                    // << "\n");
-
-  // 同一命令のDef/useに同じレジスタが存在する場合、異なるSwplRegが割りあたる方式に対応
-  // int i=-1;
-  // for (auto *reg:inst.getDefRegs()) {
-  //   /// (2) def-register(virtualのみ)に割り当てるレジスタを getVReg() で取得する
-  //   i++;
-  //   Register r=reg->getReg();
-  //   if (r.isPhysical()) continue;
-  //   // LLVM_DEBUG(dbgs() << "swplreg=" << reg << ":" << printReg(r, SWPipeliner::TRI)
-  //   //                   << "from(" << inst.getDefOperandIx(i) << "):" << new_MI->getOperand(inst.getDefOperandIx(i)) <<"\n");
-  //   // auto new_reg = getVReg(*reg, version);
-  //   // LLVM_DEBUG(dbgs() << "newreg=" << printReg(new_reg, SWPipeliner::TRI) << "\n" );
-  //   if (new_reg==r) continue; // 新しいレジスタを割り当てる必要がなかったので、何もしない
-  //   auto &mo= new_MI->getOperand(inst.getDefOperandIx(i));
-  //   mo.setReg(new_reg);
-  // }
-  // i=-1;
-  // for (auto *reg:inst.getUseRegs()) {
-  //   /// (3) use-register(virtualのみ)に割り当てるレジスタを getVReg() で取得する
-  //   i++;
-  //   Register r=reg->getReg();
-  //   if (r.isPhysical()) continue;
-  //   // LLVM_DEBUG(dbgs() << "swplreg=" << reg << ":" << printReg(r, SWPipeliner::TRI)
-  //   //                   << "from(" << inst.getUseOperandIx(i) << "):" << new_MI->getOperand(inst.getUseOperandIx(i)) <<"\n");
-  //   // auto new_reg = getVReg(*reg, version);
-  //   // LLVM_DEBUG(dbgs() << "newreg=" << printReg(new_reg, SWPipeliner::TRI) << "\n" );
-  //   if (new_reg==r) continue; // 新しいレジスタを割り当てる必要がなかったので、何もしない
-  //   auto &mo= new_MI->getOperand(inst.getUseOperandIx(i));
-  //   mo.setReg(new_reg);
-  // }
-  // LLVM_DEBUG(dbgs() << "after new_MI:" << *new_MI << "\n");
-  // LLVM_DEBUG(dbgs() << "SwplTransformMIR::createMIFromInst() end\n");
-  return new_MI;
-}
-
-Register SwplTransformMIR::getVRegFromMap(const SwplReg *org, unsigned version)  const {
-  // Register割当がない場合はInValidなRegisterを返す
-  auto it_vregs = VRegMap.find(org);
-  if (it_vregs == VRegMap.end()) return Register();
-  auto vregs = it_vregs->getSecond();
-  if (vregs ==nullptr) return Register();
-  auto reg= vregs->at(version);
-  return reg;
-}
-
-Register SwplTransformMIR::getVReg(const SwplReg& org, size_t version)  {
-
-  auto orgReg=org.getReg();
-
-  /// (1) regにvregが未設定(Register::isValid()ではない)の場合はそのレジスタを返す。
-  if (!orgReg.isValid()) {
-    llvm_unreachable("original-register is invalid");
-    return orgReg;
-  }
-
-  /// (2) 既に allocate されてて、元の vreg を使わなければならない場合、元のvregを使う。
-  /// \note allocate済レジスタ：Physicalレジスタのこと。Physicalレジスタは変更しない
-  if (orgReg.isPhysical()) {
-    // ここで setReg() を実行しているが、実際には不要と考えられる
-    setVReg(&org, version, orgReg);
-    return orgReg;
-  }
-
-  /// (3) ループ前で定義されている場合,
-  /// ループ内で定義が無いため,originalのregを参照するだけである.\n
-  ///そのため外で定義したRegisterを返す。
-  auto* def_inst=org.getDefInst();
-  if (!def_inst->isInLoop()) return orgReg;
-
-  /// (4) 既にvregMapに登録済みである場合はそれを返す。
-  auto newReg = getVRegFromMap(&org, version);
-  if (newReg.isValid()) {
-    return newReg;
-  }
-
-  /// (7) φで定義されている場合
-  if (def_inst->isPhi()) {
-    if (version == 0) {
-      /**
-       * original_vregはversion == 0で参照される.
-       * またφ命令により定義、つまり前回転の最後のversionとして定義される.
-       * ==> original_vregを返す
-      */
-      setVReg(&org, version, orgReg);
-      return orgReg;
-    } else {
-      /**
-       * version == 0でない場合、 SwplInst::getPhiUseRegFromIn() で取得したuseRegを指定して getVReg()し、結果を返す。
-       */
-
-      const auto &useReg = def_inst->getPhiUseRegFromIn ();
-
-      newReg = getVReg(useReg, version - 1);
-      setVReg(&org, version, newReg);
-      return newReg;
-    }
-  }
-
-   /// (8) その他のregの場合.\n
-   /// この部分入力となるdef_vregは常に新しいRegisterを作成する.
-   /// 主にループ内で定義前参照ではないRegisterに対する定義.
-   /// ただし下記の場合には注意が必要である.
-   /// @attention
-   ///   (1) def->ref->def->のように同一Registerを二度定義する場合
-   ///   後者のdef_regは constructVRegMap() で登録済みである.
-   ///   SWPLの出力結果はSSAの必要がある為,original_vregへの定義は後者のみである.
-   ///   ただし,def_regがccなどの場合はoriginal_vregへの定義となるが,
-   ///   これらの考慮は上で行なっている為、この入力とはならない.\n
-   ///   (2) ref->def->ref->defのように同一Registerを二度定義する場合
-   ///   後者のdef_regはphi_instでuseされる為,constructVRegMapで登録済みである.
-   ///   SSAのため前者のdef_regはoriginal_vregに定義してはならない.
-   ///   本処理に到達するvregは前者のdefのvregのみである.
-
-    newReg = SWPipeliner::MRI->cloneVirtualRegister(orgReg);
-    setVReg(&org, version, newReg);
-    return newReg;
-}
-
-
-void SwplTransformMIR::insertMIs(MachineBasicBlock& ins,
-                                  SwplTransformMIR::BLOCK block) {
-
-  size_t start_index=0;
-  size_t end_index=0;
-
-  /// (1) Calculate insertion position
-  switch(block) {
-  case PRO_MOVE:
-    start_index = TMI.epilogEndIndx;
-    end_index   = TMI.mis.size();
-    break;
-  case PROLOGUE:
-    start_index = 0;
-    end_index   = TMI.prologEndIndx;
-    break;
-  case KERNEL:
-    start_index = TMI.prologEndIndx;
-    end_index   = TMI.kernelEndIndx;
-    break;
-  case EPILOGUE:
-    start_index = TMI.kernelEndIndx;
-    end_index   = TMI.epilogEndIndx;
-    break;
-  case EPI_MOVE:
-    start_index = TMI.epilogEndIndx;
-    end_index   = TMI.mis.size();
-    break;
-  default:
-    llvm_unreachable("");
-    break;
-  }
-
-  if (block==PRO_MOVE) {
-    /// (2) If the insertion position is PRO_MOVE, 
-    /// the COPY instruction generated by data extraction is inserted first
-    for (auto *mi:Loop.getCopies()) {
-      mi->removeFromParent();
-      ins.push_back(mi);
-    }
-  }
-
-  /// (3) Insert a starting instruction
-  if (SWPipeliner::STM->isEnableRegAlloc()) {
-    if (SWPipeliner::STM->isEnableProEpiCopy()) {
-      // Livein
-      if (block == KERNEL) {
-        ins.push_back(TMI.kernel_livein_mi); // Add SWPLIVEIN
-      // Liveout
-      } else if (block == EPILOGUE) {
-        ins.push_back(TMI.epilog_livein_mi); // Add SWPLIVEIN
-        for (auto *mi : TMI.liveout_copy_mis) { // Add COPY
-          ins.push_back(mi);
-        }
-      }
-    } else {
-      // Livein
-      if (block == KERNEL) {
-        for (auto *mi : TMI.livein_copy_mis) { // Add COPY
-          ins.push_back(mi);
-        }
-      }
-    }
-  }
-
-  /// (4) Insert an instruction from the calculated start slot to the end slot
-  for (size_t i = start_index; i < end_index; ++i) {
-    auto *mi = TMI.mis[i];
-    if (mi != nullptr) {
-      ins.push_back(mi);
-    }
-  }
-
-  /// (5) Insert a terminating instruction
-  if (SWPipeliner::STM->isEnableRegAlloc()) {
-    if (SWPipeliner::STM->isEnableProEpiCopy()) {
-      // Livein
-      if (block == PROLOGUE) {
-        for (auto *mi : TMI.livein_copy_mis) { // Add COPY
-          ins.push_back(mi);
-        }
-        ins.push_back(TMI.prolog_liveout_mi); // Add SWPLIVEOUT
-      // Liveout
-      } else if (block == KERNEL) {
-        ins.push_back(TMI.kernel_liveout_mi); // Add SWPLIVEOUT
-      }
-    } else {
-      // Liveout
-      if (block == KERNEL) {
-        for (auto *mi : TMI.liveout_copy_mis) { // Add COPY
-          ins.push_back(mi);
-        }
-      }
-    }
-  }
-}
-
-void SwplTransformMIR::makeKernelIterationBranch(MachineBasicBlock &MBB) {
-
-  assert(TMI.branchDoVRegMI->isBranch());
-  Register preg = 0;
-  if (SWPipeliner::STM->isEnableRegAlloc() && TMI.swplRAITbl != nullptr) {
-    // TMI.doVReg に入っている仮想レジスタに、SwplRegAlloc()で
-    // 物理レジスタが割り当てられていたら、それを使用する。
-    auto rai = TMI.swplRAITbl->getWithVReg( TMI.doVReg );
-    if( rai != nullptr ) {
-      preg = rai->preg;
-    }
-  }
-  const auto &debugLoc= TMI.branchDoVRegMI->getDebugLoc();
-  MachineInstr *br = SWPipeliner::TII->makeKernelIterationBranch(*SWPipeliner::MRI, MBB, debugLoc, TMI.doVReg,
-                                                                 TMI.expansion, TMI.coefficient, preg);
-
-  /// すでに存在するCheck2(ModLoop迂回用チェック)の比較命令の対象レジスタをTMI.nonSSAOriginalDoVRegに書き換える
-  // c2 mbbの先頭命令を取得
-  auto *cmp=&*(TMI.Check2->begin());
-  auto &op=cmp->getOperand(1);
-  assert(op.isReg());
-  op.setReg(TMI.nonSSAOriginalDoVReg);
-
-  TMI.branchDoVRegMIKernel =&*br;
-}
-
-void SwplTransformMIR::outputNontunedMessage() {
-
-  if (SWPipeliner::isDebugOutput()) {
-    ///  内部開発者向け：情報を出力 (-swpl-debugが指定されていた場合)
-    dbgs()  << formatv(
-            "        : Required iteration count in MIR input is        :   {0}"
-            " (= kernel:{1} + pro/epilogue:{2} + mod:{3}) \n"
-            , (int)TMI.requiredKernelIteration
-            , (int)TMI.nVersions
-            , (int)(TMI.nCopies - TMI.nVersions)
-            , (int)(TMI.requiredKernelIteration - TMI.nCopies)
-    );
-
-    if (TMI.isIterationCountConstant) {
-      dbgs()  << formatv(
-              "        : Original iteration count in MIR is found        :   {0}\n"
-              "        :      Non-tuned SWPL (ker exp, ker itr, mod itr) : ( {1}, {2}, {3})\n"
-              , (int)(TMI.originalKernelIteration)
-              , (int)(TMI.nVersions)
-              , (int)(TMI.transformedKernelIteration)
-              , (int)(TMI.transformedModIteration)
-      );
-    } else {
-      dbgs()  <<
-              "        : Original loop iteration is not found.\n";
-    }
-  }
-}
-
-void SwplTransformMIR::prepareMIs() {
-
-  unsigned iteration_interval_slot;
-
-  TMI.mis.resize(TMI.epilogEndIndx);
-  iteration_interval_slot = TMI.iterationInterval * SWPipeliner::FetchBandwidth;
-  /// (1) shiftConvertIteration2Version() :命令挿入位置（コピー毎の移動値）を計算する
-  int n_shift = shiftConvertIteration2Version(TMI.nVersions, TMI.nCopies);
-
-  MachineInstr*firstMI=nullptr;
-  /* PROLOGUE,KERNEL,EPILOGUE部分 */
-  for (auto *sinst: Loop.getBodyInsts()) {
-    unsigned slot;
-    if (firstMI==nullptr) firstMI=sinst->getMI();
-    MachineInstr *mi=sinst->getMI();
-    if (mi->mayLoadOrStore() && mi->getNumMemOperands()) {
-      // G_LD/STはMMO必須のため、安易な削除ではなく、MOVolatileの設定をすることにした
-      // MIR上は、MMOに"volatile"が表示される
-      // mi->dropMemRefs(MF);
-      for (auto *mmo:mi->memoperands()) {
-        mmo->setFlags(MachineMemOperand::Flags::MOVolatile);
-      }
-    }
-
-    /// (2) relativeInstSlot() 命令の相対位置を計算する
-    slot = relativeInstSlot(sinst);
-    /// (3) TMI.nCopies分、命令を生成する
-    for (size_t j = 0; j < TMI.nCopies; ++j) {
-      size_t version;
-      unsigned new_slot;
-
-      /// (3-1) 命令の挿入位置を計算し、createMIFromInst() で生成した命令を挿入する
-      version = (j + n_shift) % TMI.nVersions;
-      new_slot = slot + iteration_interval_slot * j;
-      auto *newMI = createMIFromInst(*sinst, version);
-      TMI.mis[new_slot]=newMI;
-    }
-  }
-  {
- /// (4) 入口busyを解決する為のMOVE部分を処理する
-
-    assert(firstMI!=nullptr);
-    size_t target_version;
-    /* original versionからKERNELの先頭で参照されるversionへのmoveが必要*/
-    target_version = (shiftConvertIteration2Version(TMI.nVersions, TMI.nCopies) - 1 +
-         TMI.nVersions) %
-        TMI.nVersions;
-
-    for (auto *sphi: Loop.getPhiInsts()) {
-      const SwplReg &originalSReg = sphi->getPhiUseRegFromIn ();
-      Register newReg = getVReg(originalSReg, target_version);
-      if (newReg == originalSReg.getReg()) {
-        continue;
-      }
-      MachineInstr *copy=BuildMI(MF,firstMI->getDebugLoc(),SWPipeliner::TII->get(TargetOpcode::COPY), newReg)
-                                  .addReg(originalSReg.getReg());
-      TMI.mis.push_back(copy);
-    }
-  }
-
-  return ;
-}
-
-void SwplTransformMIR::prepareVRegVectorForReg(const SwplReg *reg, size_t n_versions) {
-  auto *regs=new std::vector<Register>;
-  regs->resize(n_versions);
-  VRegMap[reg]=regs;
-}
-
-void SwplTransformMIR::setVReg(const SwplReg *orgReg, size_t version, Register newReg) {
-  auto *regs= VRegMap[orgReg];
-  assert(regs!=nullptr);
-  assert(regs->size()>version);
-  regs->at(version)=newReg;
-}
-
-void SwplTransformMIR::outputLoopoptMessage(int n_body_inst) {
-
-  int ipc100=0;
-  assert(TMI.iterationInterval != 0);
-  if (TMI.iterationInterval != 0) {
-    ipc100 = (int)((100*n_body_inst)/ TMI.iterationInterval);
-    assert(0 < ipc100 && ipc100 <= 400);
-    if (ipc100 < 0) {
-      ipc100 = 0;
-    } else if (ipc100 > 400) {
-      ipc100 = 400;
-    }
-  }
-
-  int mve = TMI.nVersions;
-  assert(0 < mve && mve <= 255);
-  if (mve < 0) {
-    mve = 0;
-  } else if (mve > 255) {
-    mve = 255;
-  }
-  std::string msg=formatv("software pipelining ("
-                          "IPC: {0}, ITR: {1}, MVE: {2}, II: {3}, Stage: {4}, "
-                          "(VReg Fp: {5}/{6}, Int: {7}/{8}, Pred: {9}/{10})), "
-                          "SRA(PReg Fp: {11}/{12}, Int: {13}/{14}, Pred: {15}/{16})",
-                          (ipc100/100.), TMI.nCopies, mve,
-                          TMI.iterationInterval,
-                          Plan.getNIterationCopies() - mve + 1,
-                          Plan.getNecessaryFreg(), Plan.getMaxFreg(),
-                          Plan.getNecessaryIreg(), Plan.getMaxIreg(),
-                          Plan.getNecessaryPreg(), Plan.getMaxPreg(),
-                          (TMI.swplRAITbl==nullptr?0:TMI.swplRAITbl->countFReg()),
-                          (TMI.swplRAITbl==nullptr?0:TMI.swplRAITbl->availableFRegNumber()),
-                          (TMI.swplRAITbl==nullptr?0:TMI.swplRAITbl->countIReg()),
-                          (TMI.swplRAITbl==nullptr?0:TMI.swplRAITbl->availableIRegNumber()),
-                          (TMI.swplRAITbl==nullptr?0:TMI.swplRAITbl->countPReg()),
-                          (TMI.swplRAITbl==nullptr?0:TMI.swplRAITbl->availablePRegNumber())
-                          );
-
-  SWPipeliner::Reason = "";
-  SWPipeliner::ORE->emit([&]() {
-    return MachineOptimizationRemark(DEBUG_TYPE_SWPL, "SoftwarePipelined",
-                                     LoopLoc, Loop.getML()->getHeader())
-            << msg;
-  });
-}
-
-void SwplTransformMIR::transformKernel() {
-  /// (1) Create instructions for SWPL
-  if (SWPipeliner::STM->isEnableRegAlloc() && SWPipeliner::STM->isEnableProEpiCopy()){
-    SWPipeliner::TII->createSwplPseudoMIs(&TMI, MF);
-  }
-
-  /// (2) Insert body,prolog,epilog instructions
-
-  /// (2-1) MOVE in PROLOGUE section
-  insertMIs(*(TMI.Prolog), PRO_MOVE);
-  /// (2-2) PROLOGUE section
-  insertMIs(*(TMI.Prolog), PROLOGUE);
-
-  /// (2-3) KERNEL section
-  insertMIs(*(TMI.OrgBody), KERNEL);
-
-  /// (2-4) EPILOGUE section
-  insertMIs(*(TMI.Epilog), EPILOGUE);
-
-  /// (3) Generate a repeating branch of SWPL KERNEL
-  makeKernelIterationBranch(*(TMI.OrgBody));
-}
-
-int SwplTransformMIR::shiftConvertIteration2Version(int n_versions, int n_copies) const {
-  int n_shift;
-  assert (n_copies >= n_versions);
-  n_shift = (n_versions - 1) - (n_copies - 1) +  (n_copies / n_versions) * n_versions;
-  assert(n_shift >= 0);
-
-  return n_shift;
-}
-
-void SwplTransformMIR::postTransformKernel() {
-  /// (1) NPにC1飛び込みのPHIを生成する
-  /// (元のLoopのPHIを元に生成する)
-  auto &mimap=Loop.getOrgMI2NewMI();
-  auto InsertPoint1= TMI.NewPreHeader->getFirstNonPHI();
-  for (auto &mi: TMI.NewBody->phis()) {
-    /// (2) PHI生成
-    auto *cp=mimap[&mi];
-    auto op0=cp->getOperand(0).getReg();
-    auto op1=cp->getOperand(1).getReg();
-    auto defPhi=SWPipeliner::MRI->cloneVirtualRegister(op0);
-    BuildMI(*(TMI.NewPreHeader), InsertPoint1, mi.getDebugLoc(), SWPipeliner::TII->get(TargetOpcode::PHI), defPhi)
-            .addReg(op1).addMBB(TMI.Check1).addReg(op0).addMBB(TMI.Check2);
-
-    /// (2-1) NP側のレジスタを新規生成するPHIで定義するレジスタに切り替える
-    if (mi.getOperand(2).getMBB()== TMI.NewPreHeader) {
-      auto &op=mi.getOperand(1);
-      op.setReg(defPhi);
-    } else {
-      auto &op=mi.getOperand(3);
-      op.setReg(defPhi);
-    }
-  }
-  /// (3) NEに出口BUSY用のPHIを生成する
-  /// (出口BUSYは collectLiveOut で収集している)
-  auto regmap=Loop.getOrgReg2NewReg();
-  auto InsertPoint2= TMI.NewExit->getFirstNonPHI();
-  const auto &debugLoc= TMI.NewBody->begin()->getDebugLoc();
-  for (auto &p:LiveOutReg) {
-    // p.first: reg, p.second:vector<MO*>
-    auto newreg=regmap[p.first];
-    auto defPhi=SWPipeliner::MRI->cloneVirtualRegister(newreg);
-    BuildMI(*(TMI.NewExit), InsertPoint2, debugLoc, SWPipeliner::TII->get(TargetOpcode::PHI), defPhi)
-            .addReg(p.first).addMBB(TMI.NewBody).addReg(newreg).addMBB(TMI.Check2);
-    for (auto *mo:p.second) {
-      assert(mo->getReg()==p.first);
-      mo->setReg(defPhi);
-    }
-  }
-}
-
-void SwplTransformMIR::replaceDefReg(MachineBasicBlock &mbb, llvm::DenseMap<Register,Register>&regmap) {
-  llvm::DenseMap<Register, std::vector<MachineOperand*>> useregs;
-  auto InsertPoint=mbb.getFirstNonPHI();
-  bool kernel = (&mbb== TMI.OrgBody);
-
-  for (auto &mi:mbb) {
-    // 参照レジスタの情報を集める && 変更
-    for (auto &op:mi.operands()) {
-      if (!op.isReg()) continue;
-      auto useReg=op.getReg();
-      if (useReg.isPhysical() || op.isDef()) continue;
-      if (kernel) {
-        // 参照先行になっているか調査のため、参照情報を収集
-        useregs[useReg].push_back(&op);
-      }
-      if (regmap.count(useReg) != 0) {
-        op.setReg(regmap[useReg]);
-      }
-    }
-    // 定義レジスタは必ず書き換える
-    for (auto &op:mi.operands()) {
-      if (!op.isReg() || op.getReg().isPhysical() || op.isUse()) continue;
-      auto def=op.getReg();
-      auto newDef=SWPipeliner::MRI->cloneVirtualRegister(def);
-      if (kernel) {
-        const auto &debugLoc=InsertPoint->getDebugLoc();
-        if (useregs.count(def) != 0) {
-          // 参照先行なのでリカレンスになっている--> PHIが必要
-          auto defPhi = SWPipeliner::MRI->cloneVirtualRegister(def);
-          BuildMI(mbb, InsertPoint, debugLoc, SWPipeliner::TII->get(TargetOpcode::PHI), defPhi)
-                  .addReg(def).addMBB(TMI.Prolog).addReg(newDef).addMBB(TMI.OrgBody);
-
-          // ここまでの参照レジスタをPHI定義のレジスタに書き換える。
-          for (auto *useOp:useregs[def]) {
-            useOp->setReg(defPhi);
-          }
-        }
-      }
-      // 通常の定義レジスタに対する処理
-      regmap[def]=newDef;
-      op.setReg(newDef);
-    }
-  }
-}
-
-void SwplTransformMIR::replaceUseReg(std::set<MachineBasicBlock*> &mbbs, const llvm::DenseMap<Register,Register>&regmap) {
-  // If the register def/use information is correct, the register can be changed efficiently.
-  std::vector<MachineOperand*> targets;
-  for (auto &m:regmap) {
-    /// (1) Collect operands to be changed
-    for (auto &op:SWPipeliner::MRI->use_operands(m.first)) {
-      auto *mi=op.getParent();
-      auto *mbb=mi->getParent();
-      if (mbbs.count(mbb)!=0) {
-        targets.push_back(&op);
-      }
-    }
-    /// (2) Rewrite the collected target registers
-    for (auto *op:targets) {
-      op->setReg(m.second);
-    }
-    /// (3) Clear collected information and prepare for next target collection
-    targets.clear();
-  }
-}
-
-void SwplTransformMIR::convertEpilog2SSA() {
-  llvm::DenseMap<Register,Register> conv;
-  replaceDefReg(*(TMI.Epilog), conv);
-
-  std::set<MachineBasicBlock*> mbbs;
-  mbbs.insert(TMI.Check2);
-  mbbs.insert(TMI.NewPreHeader);
-  mbbs.insert(TMI.NewBody);
-  mbbs.insert(TMI.NewExit);
-  mbbs.insert(TMI.OrgExit);
-  replaceUseReg(mbbs, conv);
-}
-
-void SwplTransformMIR::convertKernel2SSA() {
-  llvm::DenseMap<Register,Register> conv;
-  replaceDefReg(*(TMI.OrgBody), conv);
-
-  std::set<MachineBasicBlock*> mbbs;
-  mbbs.insert(TMI.Epilog);
-  mbbs.insert(TMI.Check2);
-  mbbs.insert(TMI.NewPreHeader);
-  mbbs.insert(TMI.NewBody);
-  mbbs.insert(TMI.NewExit);
-  mbbs.insert(TMI.OrgExit);
-  replaceUseReg(mbbs, conv);
-}
-
-void SwplTransformMIR::convertProlog2SSA() {
-  llvm::DenseMap<Register,Register> conv;
-  std::set<Register> defs;
-  for (auto &mi:*(TMI.Prolog)) {
-    for (auto &op:mi.operands()) {
-      if (!op.isReg() || op.isDef()) continue;
-      auto use=op.getReg();
-      if (use.isPhysical()) continue;
-      if (conv.count(use)!=0) op.setReg(conv[use]);
-    }
-    for (auto &op:mi.operands()) {
-      if (!op.isReg() || op.isUse()) continue;
-      auto def=op.getReg();
-      if (def.isPhysical()) continue;
-      if (defs.count(def)==0) {
-        defs.insert(def);
-      } else {
-        auto newDef = SWPipeliner::MRI->cloneVirtualRegister(def);
-        op.setReg(newDef);
-        conv[def]=newDef;
-      }
-    }
-  }
-
-  std::set<MachineBasicBlock*> mbbs;
-  mbbs.insert(TMI.OrgBody);
-  mbbs.insert(TMI.Epilog);
-  mbbs.insert(TMI.Check2);
-  mbbs.insert(TMI.NewPreHeader);
-  mbbs.insert(TMI.NewBody);
-  mbbs.insert(TMI.NewExit);
-  mbbs.insert(TMI.OrgExit);
-  replaceUseReg(mbbs, conv);
-
-}
-
-void SwplTransformMIR::convert2SSA() {
-  convertEpilog2SSA();
-  convertKernel2SSA();
-  convertProlog2SSA();
-}
-
-template <>
-struct yaml::MappingTraits<SwplTransformMIR::IOSlot> {
-  static void mapping(IO &io, SwplTransformMIR::IOSlot &info) {
-    io.mapRequired("id", info.id);
-    io.mapRequired("slot", info.slot);
-  }
-};
-
-LLVM_YAML_IS_SEQUENCE_VECTOR(SwplTransformMIR::IOSlot)
-
-template <>
-struct yaml::MappingTraits<SwplTransformMIR::IOPlan> {
-  static void mapping(IO &io, SwplTransformMIR::IOPlan &info) {
-    io.mapRequired("minimum_iteration_interval", info.minimum_iteration_interval);
-    io.mapRequired("iteration_interval", info.iteration_interval);
-    io.mapRequired("n_renaming_versions", info.n_renaming_versions);
-    io.mapRequired("n_iteration_copies", info.n_iteration_copies);
-    io.mapRequired("begin_slot", info.begin_slot);
-    io.mapRequired("slots", info.Slots);
-  }
-};
-
-void SwplTransformMIR::exportPlan() {
-  std::error_code EC;
-  /// -swpl-export-planで指定したファイルを開く
-  raw_fd_ostream OutStrm(ExportPlan, EC);
-  if (EC) {
-    errs() << "Couldn't open " << ExportPlan << " for writing.\n";
-    return;
-  }
-  /// SwplPlanからYAML出力のためIOPlanに情報を設定する
-  IOPlan ioplan;
-  ioplan.minimum_iteration_interval=Plan.getMinimumIterationInterval();
-  ioplan.iteration_interval=Plan.getIterationInterval();
-  ioplan.n_renaming_versions=Plan.getNRenamingVersions();
-  ioplan.n_iteration_copies=Plan.getNIterationCopies();
-  ioplan.begin_slot=Plan.getBeginSlot();
-  unsigned  n=0;
-  /// スケジューリング対象命令をコメントとして出力する
-  OutStrm << "# inst-slot-map(Supplement of export-plan):\n";
-  for (auto *inst:Loop.getBodyInsts()) {
-    OutStrm << "# " << n << "," << *(inst->getMI());
-    IOSlot ioslot={n, relativeInstSlot(inst)};
-    ioplan.Slots.push_back(ioslot);
-    n++;
-  }
-  /// IOPlanを出力する
-  yaml::Output yout(OutStrm);
-  yout << ioplan;
-}
-
-void SwplTransformMIR::importPlan() {
-  /// -swpl-import-planで指定したファイルを開く
-
-  ErrorOr<std::unique_ptr<MemoryBuffer>>  Buffer = MemoryBuffer::getFile(ImportPlan);
-  if (std::error_code EC = Buffer.getError()) {
-    errs() << "open file error:" << ImportPlan << "\n";
-    return;
-  }
-  /// YAMLファイルからIOPlanに入力する
-  IOPlan ioplan;
-  yaml::Input yin(Buffer.get()->getMemBufferRef());
-  yin >> ioplan;
-  /// IOPlanからSwplPlanに情報を移し替える
-  Plan.setMinimumIterationInterval(ioplan.minimum_iteration_interval);
-  Plan.setIterationInterval(ioplan.iteration_interval);
-  Plan.setNRenamingVersions(ioplan.n_renaming_versions);
-  Plan.setNIterationCopies(ioplan.n_iteration_copies);
-  Plan.setBeginSlot(ioplan.begin_slot);
-  // 念の為MAPをリセット
-  Slots.clear();
-  Slots.resize(Loop.getSizeBodyInsts());
-  for (auto& slot:ioplan.Slots) {
-    /// \note スケジューリングが必要な命令に対し、指示が不足しているかは確認していない。
-    /// また、指示で指定した命令IDが、存在範囲外かも確認していない
-    Slots.at(Loop.getBodyInst(slot.id).inst_ix)=slot.slot+ioplan.begin_slot;
-  }
-}
-
-void SwplTransformMIR::dumpMIR(DumpMIRID id) const {
-  const char*title;
-  /// ターゲットループ情報を出力する
-  dbgs() << "target loop:" << *(Loop.getML());
-  if (id==BEFORE) {
-    /// 出力タイミングがBEFOREの場合、LiveOut情報をまず出力する
-    for (auto &t:LiveOutReg) {
-      dbgs() << "LiveOutReg(" << printReg(t.first, SWPipeliner::TRI) << "):\n";
-      for (auto *op:t.second) {
-        dbgs() << "op(" << *op << "): " << *(op->getParent());
-      }
-    }
-  }
-  switch (id) {
-  case BEFORE:title="BEFORE:"; break;
-  case AFTER:title="AFTER:"; break;
-  case AFTER_SSA:title="AFTER_SSA:"; break;
-  case LAST:title="LAST:"; break;
-  case SLOT_BEFORE:title="SLOT_BEFORE:";
-    dbgs() << title << "\n";
-    for (auto *inst:Loop.getBodyInsts()) {
-      dbgs()  << *(inst->getMI());
-    }
-    return;
-  }
-  /// 対象のMachineFunctionに属するMIRをすべて出力する
-  dbgs() << title << "\n";
-  for (auto &mbb:MF) {
-    dbgs() << mbb;
-  }
-}
-
-unsigned SwplTransformMIR::relativeInstSlot(const SwplInst *inst) const {
-  return Slots[inst->inst_ix]-Plan.getBeginSlot();
-}
-
-void SwplTransformMIR::printTransformingMI(const MachineInstr *mi) {
-  /*
-   * SWPLの結果反映中のMIは、MFから紐づいていないため、
-   * mi->print(dbgs())でOpcodeがUNKNOWNで出力されてしまう。
-   * 本関数は、結果反映前のMFを用いてprintするための関数である。
-   */
-  mi->print(dbgs(),
-            /* IsStandalone= */ true,
-            /* SkipOpers= */ false,
-            /* SkipDebugLoc= */ false,
-            /* AddNewLine= */ true,
-            MF.getSubtarget().getInstrInfo() );
-  return;
-}
-
-void SwplTransformMIR::countKernelCOPY() {
-    unsigned count = 0;
-    for (auto &mi : *(TMI.OrgBody)) {
-        if (mi.isCopy()) count++;
-    }
-
-    std::string msg =
-        "The number of COPY instructions in the kernel loop for software "
-        "pipelining is ";
-
-    SWPipeliner::ORE->emit([&]() {
-        return MachineOptimizationRemarkAnalysis(DEBUG_TYPE_SWPL, "countKernelCOPY",
-                                                 LoopLoc,
-                                                 Loop.getML()->getHeader())
-               << msg << ore::NV("KernelCOPY", count) << ".";
-    });
 }