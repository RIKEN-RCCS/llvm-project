--- conflicted
+++ resolved
@@ -102,9 +102,9 @@
  * @param [in]     preg 物理レジスタ番号
  */
 static void addCopyMIpre(MachineFunction &MF,
-                      DebugLoc dl,
-                      vector<MachineInstr*> &k_pre_mis,
-                      unsigned vreg, unsigned preg) {
+                         DebugLoc dl,
+                         std::vector<MachineInstr*> &k_pre_mis,
+                         unsigned vreg, unsigned preg) {
   assert(vreg && preg);
   if( DebugSwplRegAlloc ) {
     dbgs() << " Copy " << printReg(vreg, SWPipeliner::TRI)
@@ -130,7 +130,7 @@
  */
 static void addCopyMIpost(MachineFunction &MF,
                           DebugLoc dl,
-                          vector<MachineInstr*> &k_post_mis,
+                          std::vector<MachineInstr*> &k_post_mis,
                           unsigned vreg, unsigned preg) {
   assert(vreg && preg);
   if( DebugSwplRegAlloc ) {
@@ -156,16 +156,10 @@
  * @note   制約のある命令は、仮対処として、物理レジスタ割り付け対象外とする。
  */
 static void createExcludeVReg(MachineInstr *mi, MachineOperand &mo,
-<<<<<<< HEAD
                               std::unordered_set<unsigned> &ex_vreg, unsigned reg) {
-  if (!Register::isVirtualRegister(reg)) {
-    // 仮想レジスタでない
-=======
-                              unordered_set<unsigned> &ex_vreg, unsigned reg) {
   if ((!Register::isVirtualRegister(reg)) ||
       (ex_vreg.find(reg) != ex_vreg.end())) {
     // 仮想レジスタでない or 除外リストに追加済み なら何もしない
->>>>>>> 5cf03183
     return;
   }
 
@@ -477,19 +471,11 @@
  * @param  [in]     MF  MachineFunction
  * @note   カーネルループのみが対象。spillが発生する場合は再スケジュール。
  */
-<<<<<<< HEAD
 bool AArch64InstrInfo::physRegAllocLoop(SwplTransformedMIRInfo *tmi,
-                                        const MachineFunction &MF) const {
-  const MachineInstr *firstMI = nullptr;
-  const MachineInstr *lastMI  = nullptr;
-  std::unordered_set<unsigned> exclude_vreg;
-=======
-void AArch64InstrInfo::physRegAllocLoop(SwplTransformedMIRInfo *tmi,
                                         MachineFunction &MF) const {
   DebugLoc firstDL;
   DebugLoc lastDL;
-  unordered_set<unsigned> exclude_vreg;
->>>>>>> 5cf03183
+  std::unordered_set<unsigned> exclude_vreg;
 
   /// epilogue部の仮想レジスタのリストを作成する
   tmi->swplEKRITbl = new SwplExcKernelRegInfoTbl();
@@ -564,17 +550,10 @@
   }
 
   // 物理レジスタ情報を割り当てる
-<<<<<<< HEAD
-  if (physRegAllocWithLiveRange(*(tmi->swplRAITbl), total_mi) != 0) {
+  if (physRegAllocWithLiveRange(*(tmi->swplRAITbl),
+                                *(tmi->swplEKRITbl), total_mi) != 0) {
     // 割り当て失敗
     return false;
-=======
-  if (physRegAllocWithLiveRange(*(tmi->swplRAITbl),
-                                *(tmi->swplEKRITbl), total_mi) != 0) {
-    dbgs() << "\n  physRegAllocWithLiveRange() failed.\n";
-    // TODO: 失敗時の動作
-    return;
->>>>>>> 5cf03183
   }
 
   if( DebugSwplRegAlloc ) {
@@ -591,16 +570,12 @@
     dumpKernelInstrs(MF, tmi->prologEndIndx, tmi->kernelEndIndx, tmi->mis);
   }
 
-<<<<<<< HEAD
-  return true;
-=======
   if (tmi->swplEKRITbl != nullptr) {
     delete tmi->swplEKRITbl;
     tmi->swplEKRITbl = nullptr;
   }
 
-  return;
->>>>>>> 5cf03183
+  return true;
 }
 
 /**
